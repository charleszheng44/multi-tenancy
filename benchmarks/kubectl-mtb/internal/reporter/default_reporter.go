package reporter

<<<<<<< HEAD
=======
import (
	"fmt"
	"os"
	"strconv"

	"github.com/olekukonko/tablewriter"
)

const defaultStyle = "\x1b[0m"
const boldStyle = "\x1b[1m"
const redColor = "\x1b[91m"
const greenColor = "\x1b[32m"
const yellowColor = "\x1b[33m"
const cyanColor = "\x1b[36m"
const grayColor = "\x1b[90m"
const magentaColor = "\033[35m"
const lightGrayColor = "\x1b[37m"
const lilac = "\033[38;2;200;162;200m"
const tick = "\u2705"
const cross = "\u274c"
const skipped = "\u23ed"

>>>>>>> 91a01e62
// DefaultReporter collects all the test summaries
type DefaultReporter struct {
	testSummaries []*TestSummary
}

// NewDefaultReporter returns the pointer of DefaultReporter
func NewDefaultReporter() *DefaultReporter {
	return &DefaultReporter{}
}

// SuiteWillBegin prints banner and total benchmarks to be run
func (r *DefaultReporter) SuiteWillBegin(suiteSummary *SuiteSummary) {
	writer.PrintBanner(writer.Colorize(boldStyle, "%s", suiteSummary.Suite.Title), "=")
	writer.Println(0, writer.Colorize(lightGrayColor, "Will run %d of %d", suiteSummary.NumberOfTotalTests, suiteSummary.Suite.Totals()))
}

// TestWillRun prints each test status
func (r *DefaultReporter) TestWillRun(testSummary *TestSummary) {
	if testSummary.Validation {
		writer.Print(0, writer.Colorize(cyanColor, "[PL%d] [%s] ", testSummary.Benchmark.ProfileLevel, testSummary.Benchmark.Category))
		writer.Println(0, testSummary.Benchmark.Title)
		writer.Println(0, writer.Colorize(grayColor, "%s", testSummary.Benchmark.Description))
		if testSummary.Test {
			passed := "Passed " + tick
			writer.Println(0, writer.Colorize(greenColor, passed))
		} else {
			failed := "Failed " + cross
			writer.Println(0, writer.Colorize(redColor, failed))
			writer.Print(0, writer.Colorize(lilac, "Remediation: "))
			writer.Println(0, writer.Colorize(lightGrayColor, testSummary.Benchmark.Remediation))

		}
		writer.PrintBanner(writer.Colorize(grayColor, "Completed in %v", testSummary.RunTime), "-")
		return
	}
	preRunfmt := writer.Colorize(magentaColor, "[PreRun-Validation Error]")
	errormsg := writer.Colorize(redColor, testSummary.ValidationError.Error())
	bannerText := fmt.Sprintf("%s %s: %s %s", preRunfmt, testSummary.Benchmark.Title, errormsg, cross)
	writer.PrintBanner(bannerText, "-")
	r.testSummaries = append(r.testSummaries, testSummary)
}

// SuiteDidEnd prints end result summary of benchmark suite
func (r *DefaultReporter) SuiteDidEnd(suiteSummary *SuiteSummary) {
	writer.Print(0, writer.Colorize(greenColor, "%d Passed | ", suiteSummary.NumberOfPassedTests))
	writer.Print(0, writer.Colorize(redColor, "%d Failed | ", suiteSummary.NumberOfFailedTests))
	writer.Print(0, writer.Colorize(yellowColor, "%d Skipped | ", suiteSummary.NumberOfSkippedTests))
	writer.Print(0, writer.Colorize(magentaColor, "%d Errors | ", suiteSummary.NumberOfFailedValidations))
	writer.PrintNewLine()
	writer.PrintBanner(writer.Colorize(grayColor, "Completed in %v", suiteSummary.RunTime), "=")
}

// FullSummary prints end result of all the tests at one place.
func (r *DefaultReporter) FullSummary(finalSummary *FinalSummary) {
	data := [][]string{}
	counter := 0

	for val, key := range finalSummary.TestResult {
		counter++
		var status string
		var symbol string
		if key.Error {
			status = writer.Colorize(magentaColor, "Error")
			symbol = cross
		} else if key.Passed {
			status = writer.Colorize(greenColor, "Passed")
			symbol = tick
		} else if key.Failed {
			status = writer.Colorize(redColor, "Failed")
			symbol = cross
		} else {
			status = writer.Colorize(yellowColor, "Skipped")
			symbol = skipped
		}
		testName := val.Title + " " + symbol
		result := []string{strconv.Itoa(counter), strconv.Itoa(val.ProfileLevel), testName, status}
		data = append(data, result)
	}

	table := tablewriter.NewWriter(os.Stdout)
	table.SetHeader([]string{"No.", "PLevel", "Test", "Result"})
	table.SetAutoWrapText(false)

	for _, v := range data {
		table.Append(v)
	}
	table.Render() // Send output
}<|MERGE_RESOLUTION|>--- conflicted
+++ resolved
@@ -1,34 +1,21 @@
 package reporter
 
-<<<<<<< HEAD
-=======
 import (
 	"fmt"
 	"os"
 	"strconv"
 
+	v1alpha1 "github.com/kubernetes-sigs/wg-policy-prototypes/policy-report/api/v1alpha1"
 	"github.com/olekukonko/tablewriter"
+	"sigs.k8s.io/multi-tenancy/benchmarks/kubectl-mtb/pkg/benchmark"
 )
 
-const defaultStyle = "\x1b[0m"
-const boldStyle = "\x1b[1m"
-const redColor = "\x1b[91m"
-const greenColor = "\x1b[32m"
-const yellowColor = "\x1b[33m"
-const cyanColor = "\x1b[36m"
-const grayColor = "\x1b[90m"
-const magentaColor = "\033[35m"
-const lightGrayColor = "\x1b[37m"
-const lilac = "\033[38;2;200;162;200m"
-const tick = "\u2705"
-const cross = "\u274c"
-const skipped = "\u23ed"
-
->>>>>>> 91a01e62
 // DefaultReporter collects all the test summaries
 type DefaultReporter struct {
 	testSummaries []*TestSummary
 }
+
+var testResult = map[*benchmark.Benchmark]v1alpha1.PolicyStatus{}
 
 // NewDefaultReporter returns the pointer of DefaultReporter
 func NewDefaultReporter() *DefaultReporter {
@@ -48,9 +35,11 @@
 		writer.Println(0, testSummary.Benchmark.Title)
 		writer.Println(0, writer.Colorize(grayColor, "%s", testSummary.Benchmark.Description))
 		if testSummary.Test {
+			testResult[testSummary.Benchmark] = "Pass"
 			passed := "Passed " + tick
 			writer.Println(0, writer.Colorize(greenColor, passed))
 		} else {
+			testResult[testSummary.Benchmark] = "Fail"
 			failed := "Failed " + cross
 			writer.Println(0, writer.Colorize(redColor, failed))
 			writer.Print(0, writer.Colorize(lilac, "Remediation: "))
@@ -60,6 +49,7 @@
 		writer.PrintBanner(writer.Colorize(grayColor, "Completed in %v", testSummary.RunTime), "-")
 		return
 	}
+	testResult[testSummary.Benchmark] = "Error"
 	preRunfmt := writer.Colorize(magentaColor, "[PreRun-Validation Error]")
 	errormsg := writer.Colorize(redColor, testSummary.ValidationError.Error())
 	bannerText := fmt.Sprintf("%s %s: %s %s", preRunfmt, testSummary.Benchmark.Title, errormsg, cross)
@@ -75,30 +65,35 @@
 	writer.Print(0, writer.Colorize(magentaColor, "%d Errors | ", suiteSummary.NumberOfFailedValidations))
 	writer.PrintNewLine()
 	writer.PrintBanner(writer.Colorize(grayColor, "Completed in %v", suiteSummary.RunTime), "=")
+
+	printScoreCard(testResult)
 }
 
 // FullSummary prints end result of all the tests at one place.
-func (r *DefaultReporter) FullSummary(finalSummary *FinalSummary) {
+func printScoreCard(testResult map[*benchmark.Benchmark]v1alpha1.PolicyStatus) {
 	data := [][]string{}
 	counter := 0
 
-	for val, key := range finalSummary.TestResult {
+	for val, key := range testResult{
 		counter++
 		var status string
 		var symbol string
-		if key.Error {
+		
+		switch key {
+		case "Error":
 			status = writer.Colorize(magentaColor, "Error")
 			symbol = cross
-		} else if key.Passed {
+		case "Pass":
 			status = writer.Colorize(greenColor, "Passed")
 			symbol = tick
-		} else if key.Failed {
+		case "Fail":
 			status = writer.Colorize(redColor, "Failed")
 			symbol = cross
-		} else {
+		case "Skip":
 			status = writer.Colorize(yellowColor, "Skipped")
 			symbol = skipped
 		}
+
 		testName := val.Title + " " + symbol
 		result := []string{strconv.Itoa(counter), strconv.Itoa(val.ProfileLevel), testName, status}
 		data = append(data, result)
