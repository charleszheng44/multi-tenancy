# Adding .PHONY to hold command shortcuts.
.PHONY: release

GOBIN ?= $(shell go env GOPATH)/bin
DIRS=./pkg/... ./cmd/... ./internal/... 

###################### LOCAL ARTIFACTS #########################
# Run tests
test: build
	go test ${DIRS} -coverprofile cover.out

# Builds all binaries
build:
	go build -o bin/kubectl/kubectl-mtb ./cmd/kubectl-mtb/main.go

# Clean all binaries
clean:
	rm -f ${GOPATH}/bin/kubectl-mtb

# Install kubectl plugin
<<<<<<< HEAD
kubectl-mtb: build
=======
kubectl: generate readme build
>>>>>>> 1797060c
	cp bin/kubectl/kubectl-mtb ${GOPATH}/bin/kubectl-mtb

# Build the Mtb-builder
builder:
	go build -o mtb-builder ./cmd/mtb_builder/main.go

# Convert config yaml as static assets 
# Generate benchmarks import file
generate:
	@go generate ./...

.PHONY: readme
readme: 
	go run docs/main.go<|MERGE_RESOLUTION|>--- conflicted
+++ resolved
@@ -18,11 +18,7 @@
 	rm -f ${GOPATH}/bin/kubectl-mtb
 
 # Install kubectl plugin
-<<<<<<< HEAD
-kubectl-mtb: build
-=======
-kubectl: generate readme build
->>>>>>> 1797060c
+kubectl-mtb: generate readme build
 	cp bin/kubectl/kubectl-mtb ${GOPATH}/bin/kubectl-mtb
 
 # Build the Mtb-builder
